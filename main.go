package main

import (
	"EasierConnect/core"
	"flag"
	"fmt"
	"log"
)

func main() {
	// CLI args
	host, port, username, password, socksBind := "", 0, "", "", ""
	flag.StringVar(&host, "server", "", "EasyConnect server address (e.g. vpn.nju.edu.cn)")
	flag.StringVar(&username, "username", "", "Your username")
	flag.StringVar(&password, "password", "", "Your password")
	flag.StringVar(&socksBind, "socks-bind", ":1080", "The addr socks5 server listens on (e.g. 0.0.0.0:1080)")
	flag.IntVar(&port, "port", 443, "EasyConnect port address (e.g. 443)")
	debugDump := false
	flag.BoolVar(&debugDump, "debug-dump", false, "Enable traffic debug dump (only for debug usage)")
	flag.Parse()

	if host == "" || username == "" || password == "" {
		log.Fatal("Missing required cli args, refer to `EasierConnect --help`.")
	}
	server := fmt.Sprintf("%s:%d", host, port)

	// Web login part (Get TWFID & ECAgent Token => Final token used in binary stream)
	twfId := core.WebLogin(server, username, password)
	agentToken := core.ECAgentToken(server, twfId)
	token := (*[48]byte)([]byte(agentToken + twfId))

	// Query IP (keep the connection used so it's not closed too early, otherwise i/o stream will be closed)
<<<<<<< HEAD
	ip, conn := MustQueryIp(server, token)
=======
	ip, conn := core.MustQueryIp(server, token)
>>>>>>> 97d8b673
	defer conn.Close()
	log.Printf("IP: %d.%d.%d.%d", ip[0], ip[1], ip[2], ip[3])

	// Link-level endpoint used in gvisor netstack
	endpoint := &core.EasyConnectEndpoint{}
	ipStack := core.SetupStack(ip, endpoint)

	// Sangfor Easyconnect protocol
<<<<<<< HEAD
	StartProtocol(endpoint, server, token, &[4]byte{ip[3], ip[2], ip[1], ip[0]}, debugDump)
=======
	core.StartProtocol(endpoint, server, token, &[4]byte{ip[3], ip[2], ip[1], ip[0]}, debugDump)
>>>>>>> 97d8b673

	// Socks5 server
	core.ServeSocks5(ipStack, ip, socksBind)
}<|MERGE_RESOLUTION|>--- conflicted
+++ resolved
@@ -30,11 +30,7 @@
 	token := (*[48]byte)([]byte(agentToken + twfId))
 
 	// Query IP (keep the connection used so it's not closed too early, otherwise i/o stream will be closed)
-<<<<<<< HEAD
-	ip, conn := MustQueryIp(server, token)
-=======
 	ip, conn := core.MustQueryIp(server, token)
->>>>>>> 97d8b673
 	defer conn.Close()
 	log.Printf("IP: %d.%d.%d.%d", ip[0], ip[1], ip[2], ip[3])
 
@@ -43,11 +39,7 @@
 	ipStack := core.SetupStack(ip, endpoint)
 
 	// Sangfor Easyconnect protocol
-<<<<<<< HEAD
-	StartProtocol(endpoint, server, token, &[4]byte{ip[3], ip[2], ip[1], ip[0]}, debugDump)
-=======
 	core.StartProtocol(endpoint, server, token, &[4]byte{ip[3], ip[2], ip[1], ip[0]}, debugDump)
->>>>>>> 97d8b673
 
 	// Socks5 server
 	core.ServeSocks5(ipStack, ip, socksBind)
